# Licensed under the Apache License, Version 2.0 (the "License");
# you may not use this file except in compliance with the License.
# You may obtain a copy of the License at
#
#      http://www.apache.org/licenses/LICENSE-2.0
#
# Unless required by applicable law or agreed to in writing, software
# distributed under the License is distributed on an "AS IS" BASIS,
# WITHOUT WARRANTIES OR CONDITIONS OF ANY KIND, either express or implied.
# See the License for the specific language governing permissions and
# limitations under the License.

import numpy
import spectral

class MineralClassification:

    def __init__(self, libraryFilename):
        """
        Construct a new MineralClassification object with the USGS Digital
        Spectral Library 06.

        Args:
            libraryFilename (str):    filename of the spectral library
        """
        self.library = spectral.open_image(libraryFilename)

<<<<<<< HEAD
    def classifyImage(imageFilename, classifiedFilename):
=======
    def classifyImage(self, imageFilename, classifiedFilename):
>>>>>>> dc44c192
        """
        Classify minerals in an AVIRIS image using spectral angle mapper
        classification and save the results to a file.

        Args:
            imageFilename (str):      filename of the image to be classified
            classifiedFilename (str): filename of the classified image

        Returns:
            None
        """

        # open the image
        image = spectral.open_image(imageFilename)
        data = image.asarray()
        M = image.shape[0]
        N = image.shape[1]

        # define a resampler
        # TODO detect and scale units
        # TODO band resampler should do this
        resample = spectral.BandResampler([x/1000 for x in image.bands.centers],
                                      self.library.bands.centers)

        # allocate a zero-initialized MxN array for the classified image
        classified = numpy.zeros(shape=(M,N), dtype=numpy.uint16)

        # for each pixel in the image
        for x in xrange(M):

            for y in xrange(N):

                # read the pixel from the file
                pixel = data[x,y]

                # if it is not a no data pixel
                if not numpy.isclose(pixel[0], -0.005) and not pixel[0]==-50:

                    # resample the pixel ignoring NaNs from target bands that don't overlap
                    # TODO fix spectral library so that bands are in order
                    resampledPixel = numpy.nan_to_num(resample(pixel))

                    # calculate spectral angles
                    angles = spectral.spectral_angles(resampledPixel[numpy.newaxis,
                                                                     numpy.newaxis,
                                                                     ...],
                                                      self.library.spectra)

                    # get classification
                    classified[x,y] = numpy.argmin(angles) + 1

        # save the classified image to a file
        spectral.io.envi.save_classification(classifiedFilename,
                                             classified,
                                             class_names=['No data']+self.library.names,
                                             metadata={
                                                 'data ignore value': 0,
                                                 'description': 'Mineral classified image.',
                                                 'map info': image.metadata.get('map info')
                                             })<|MERGE_RESOLUTION|>--- conflicted
+++ resolved
@@ -25,11 +25,7 @@
         """
         self.library = spectral.open_image(libraryFilename)
 
-<<<<<<< HEAD
-    def classifyImage(imageFilename, classifiedFilename):
-=======
     def classifyImage(self, imageFilename, classifiedFilename):
->>>>>>> dc44c192
         """
         Classify minerals in an AVIRIS image using spectral angle mapper
         classification and save the results to a file.
