# Copyright (C) 2017 COAL Developers
#
# This program is free software; you can redistribute it and/or 
# modify it under the terms of the GNU General Public License 
# as published by the Free Software Foundation; version 2.
#
# This program is distributed in the hope that it will be useful, 
# but WITHOUT ANY WARRANTY; without even the implied warranty 
# of MERCHANTABILITY or FITNESS FOR A PARTICULAR PURPOSE. 
# See the GNU General Public License for more details.
#
# You should have received a copy of the GNU General Public 
# License along with this program; if not, write to the Free 
# Software Foundation, Inc., 51 Franklin Street, Fifth 
# Floor, Boston, MA 02110-1301, USA.

# Use an official Python runtime as a base image (host debian:jessie)
FROM python:2-slim

MAINTAINER pycoal developers <coal-capstone@googlegroups.com>

RUN echo "deb     http://qgis.org/debian jessie main" >> /etc/apt/sources.list
RUN echo "deb-src http://qgis.org/debian jessie main" >> /etc/apt/sources.list
<<<<<<< HEAD
#RUN apt-key adv --keyserver keyserver.ubuntu.com --recv-key 073D307A618E5811
=======
RUN apt-key adv --keyserver keyserver.ubuntu.com --recv-key 073D307A618E5811
# dput breaks Docker build
RUN printf "Package: dput\nPin: origin \"\"\nPin-Priority: -1" >> /etc/apt/preferences
>>>>>>> aec0a846

# Install the dependencies
RUN apt-get update && \
	apt-get upgrade -y --force-yes && \
	apt-get install -y --force-yes apache2 \
		bash-completion \
		bison \
		checkinstall \
		cmake \
		devscripts \
		doxygen \
		flex \
		git \
		graphviz \
		grass-dev \
		libexpat1-dev \
		libfcgi-dev \
		libgdal-dev \
		libgeos-dev \
		libgsl0-dev \
		libopenscenegraph-dev \
		libosgearth-dev \
		libpq-dev \
		libproj-dev \
		libqt4-dev \
		libqt4-opengl-dev \
		libqtwebkit-dev \
		libqwt-dev \
		libspatialindex-dev \
		libspatialite-dev \
		libsqlite3-dev \
		pkg-config \
		pkg-kde-tools \
		pyqt4-dev-tools \
		python-all \
		python-all-dev \
		python-qgis \
		python-qt4 \
		python-qt4-dev \
		python-sip \
		python-sip-dev \
		qgis \
		qgis-plugin-grass \
		txt2tags \
		xauth \
		xfonts-100dpi \
		xfonts-75dpi \
		xfonts-base \
		xfonts-scalable xvfb

# Build GDAL from source with minimized drivers
WORKDIR /usr/local
ENV GDAL_PREFIX /usr/local/gdal_build
RUN git clone https://github.com/OSGeo/gdal.git && \
	cd gdal/gdal && \
	git checkout --track origin/2.2 && \
	./configure \
    	--prefix=$GDAL_PREFIX \
    	--with-geos \
    	--with-geotiff=internal \
    	--with-hide-internal-symbols \
    	--with-libtiff=internal \
    	--with-libz=no \
    	--with-python \
    	--with-threads \
    	--without-bsb \
    	--without-cfitsio \
    	--without-cryptopp \
    	--without-curl \
    	--without-ecw \
    	--without-expat \
    	--without-fme \
    	--without-freexl \
    	--without-gif \
    	--without-gif \
    	--without-gnm \
    	--without-grass \
    	--without-grib \
    	--without-hdf4 \
    	--without-hdf5 \
    	--without-idb \
    	--without-ingres \
    	--without-jasper \
    	--without-jp2mrsid \
    	--without-jpeg \
    	--without-kakadu \
    	--without-libgrass \
    	--without-libkml \
    	--without-libtool \
    	--without-mrf \
    	--without-mrsid \
    	--without-mysql \
    	--without-netcdf \
    	--without-odbc \
    	--without-ogdi \
    	--without-openjpeg \
    	--without-pcidsk \
    	--without-pcraster \
    	--without-pcre \
    	--without-perl \
    	--without-pg \
    	--without-php \
   		--without-png \
    	--without-qhull \
    	--without-sde \
    	--without-sqlite3 \
    	--without-webp \
    	--without-xerces \
    	--without-xml2 && \
	make && \
	checkinstall && \
	export PATH=$GDAL_PREFIX/bin:$PATH && \
	export LD_LIBRARY_PATH=$GDAL_PREFIX/lib:$LD_LIBRARY_PATH && \
	export GDAL_DATA=$GDAL_PREFIX/share/gdal && \
	# Test
	gdalwarp --version

# Set the working directory to /coal
WORKDIR /coal

# Copy the current directory contents into the container at /coal
ADD . /coal

# Install pycoal from source, ensures we always use the latest development branch
RUN python setup.py install<|MERGE_RESOLUTION|>--- conflicted
+++ resolved
@@ -21,13 +21,9 @@
 
 RUN echo "deb     http://qgis.org/debian jessie main" >> /etc/apt/sources.list
 RUN echo "deb-src http://qgis.org/debian jessie main" >> /etc/apt/sources.list
-<<<<<<< HEAD
-#RUN apt-key adv --keyserver keyserver.ubuntu.com --recv-key 073D307A618E5811
-=======
 RUN apt-key adv --keyserver keyserver.ubuntu.com --recv-key 073D307A618E5811
 # dput breaks Docker build
-RUN printf "Package: dput\nPin: origin \"\"\nPin-Priority: -1" >> /etc/apt/preferences
->>>>>>> aec0a846
+#RUN printf "Package: dput\nPin: origin \"\"\nPin-Priority: -1" >> /etc/apt/preferences
 
 # Install the dependencies
 RUN apt-get update && \
